--- conflicted
+++ resolved
@@ -148,12 +148,7 @@
 	}
 }
 
-<<<<<<< HEAD
-// If you're empty and you know it, clap your hands.
-func (it *Optional) Size() (int64, bool) {
-	return 0, true
-=======
 func (it *Optional) SubIterators() []graph.Iterator {
 	return []graph.Iterator{it.subIt}
->>>>>>> d80e5b9c
+
 }