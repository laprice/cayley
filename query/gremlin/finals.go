// Copyright 2014 The Cayley Authors. All rights reserved.
//
// Licensed under the Apache License, Version 2.0 (the "License");
// you may not use this file except in compliance with the License.
// You may obtain a copy of the License at
//
//     http://www.apache.org/licenses/LICENSE-2.0
//
// Unless required by applicable law or agreed to in writing, software
// distributed under the License is distributed on an "AS IS" BASIS,
// WITHOUT WARRANTIES OR CONDITIONS OF ANY KIND, either express or implied.
// See the License for the specific language governing permissions and
// limitations under the License.

package gremlin

import (
	"github.com/barakmich/glog"
	"github.com/robertkrimen/otto"

	"github.com/google/cayley/graph"
	"github.com/google/cayley/graph/iterator"
)

const TopResultTag = "id"

func embedFinals(env *otto.Otto, ses *Session, obj *otto.Object) {
	obj.Set("All", allFunc(env, ses, obj))
	obj.Set("GetLimit", limitFunc(env, ses, obj))
	obj.Set("ToArray", toArrayFunc(env, ses, obj, false))
	obj.Set("ToValue", toValueFunc(env, ses, obj, false))
	obj.Set("TagArray", toArrayFunc(env, ses, obj, true))
	obj.Set("TagValue", toValueFunc(env, ses, obj, true))
	obj.Set("Map", mapFunc(env, ses, obj))
	obj.Set("ForEach", mapFunc(env, ses, obj))
}

func allFunc(env *otto.Otto, ses *Session, obj *otto.Object) func(otto.FunctionCall) otto.Value {
	return func(call otto.FunctionCall) otto.Value {
		it := buildIteratorTree(obj, ses.ts)
		it.Tagger().Add(TopResultTag)
		ses.limit = -1
		ses.count = 0
		runIteratorOnSession(it, ses)
		return otto.NullValue()
	}
}

func limitFunc(env *otto.Otto, ses *Session, obj *otto.Object) func(otto.FunctionCall) otto.Value {
	return func(call otto.FunctionCall) otto.Value {
		if len(call.ArgumentList) > 0 {
			limitVal, _ := call.Argument(0).ToInteger()
			it := buildIteratorTree(obj, ses.ts)
			it.Tagger().Add(TopResultTag)
			ses.limit = int(limitVal)
			ses.count = 0
			runIteratorOnSession(it, ses)
		}
		return otto.NullValue()
	}
}

func toArrayFunc(env *otto.Otto, ses *Session, obj *otto.Object, withTags bool) func(otto.FunctionCall) otto.Value {
	return func(call otto.FunctionCall) otto.Value {
		it := buildIteratorTree(obj, ses.ts)
		it.Tagger().Add(TopResultTag)
		limit := -1
		if len(call.ArgumentList) > 0 {
			limitParsed, _ := call.Argument(0).ToInteger()
			limit = int(limitParsed)
		}
		var val otto.Value
		var err error
		if !withTags {
			array := runIteratorToArrayNoTags(it, ses, limit)
			val, err = call.Otto.ToValue(array)
		} else {
			array := runIteratorToArray(it, ses, limit)
			val, err = call.Otto.ToValue(array)
		}

		if err != nil {
			glog.Error(err)
			return otto.NullValue()
		}
		return val
	}
}

func toValueFunc(env *otto.Otto, ses *Session, obj *otto.Object, withTags bool) func(otto.FunctionCall) otto.Value {
	return func(call otto.FunctionCall) otto.Value {
		it := buildIteratorTree(obj, ses.ts)
		it.Tagger().Add(TopResultTag)
		limit := 1
		var val otto.Value
		var err error
		if !withTags {
			array := runIteratorToArrayNoTags(it, ses, limit)
			if len(array) < 1 {
				return otto.NullValue()
			}
			val, err = call.Otto.ToValue(array[0])
		} else {
			array := runIteratorToArray(it, ses, limit)
			if len(array) < 1 {
				return otto.NullValue()
			}
			val, err = call.Otto.ToValue(array[0])
		}
		if err != nil {
			glog.Error(err)
			return otto.NullValue()
		} else {
			return val
		}

	}
}

func mapFunc(env *otto.Otto, ses *Session, obj *otto.Object) func(otto.FunctionCall) otto.Value {
	return func(call otto.FunctionCall) otto.Value {
		it := buildIteratorTree(obj, ses.ts)
		it.Tagger().Add(TopResultTag)
		limit := -1
		if len(call.ArgumentList) == 0 {
			return otto.NullValue()
		}
		callback := call.Argument(len(call.ArgumentList) - 1)
		if len(call.ArgumentList) > 1 {
			limitParsed, _ := call.Argument(0).ToInteger()
			limit = int(limitParsed)
		}
		runIteratorWithCallback(it, ses, callback, call, limit)
		return otto.NullValue()
	}
}

func tagsToValueMap(m map[string]graph.Value, ses *Session) map[string]string {
	outputMap := make(map[string]string)
	for k, v := range m {
		outputMap[k] = ses.ts.NameOf(v)
	}
	return outputMap
}

func runIteratorToArray(it graph.Iterator, ses *Session, limit int) []map[string]string {
	output := make([]map[string]string, 0)
	count := 0
	it, _ = it.Optimize()
	for {
		select {
		case <-ses.kill:
			return nil
		default:
		}
		if !graph.Next(it) {
			break
		}
		tags := make(map[string]graph.Value)
		it.TagResults(tags)
		output = append(output, tagsToValueMap(tags, ses))
		count++
		if limit >= 0 && count >= limit {
			break
		}
<<<<<<< HEAD
		for it.NextPath() == true {
			if ses.doHalt {
=======
		for it.NextResult() == true {
			select {
			case <-ses.kill:
>>>>>>> b74cb142
				return nil
			default:
			}
			tags := make(map[string]graph.Value)
			it.TagResults(tags)
			output = append(output, tagsToValueMap(tags, ses))
			count++
			if limit >= 0 && count >= limit {
				break
			}
		}
	}
	it.Close()
	return output
}

func runIteratorToArrayNoTags(it graph.Iterator, ses *Session, limit int) []string {
	output := make([]string, 0)
	count := 0
	it, _ = it.Optimize()
	for {
		select {
		case <-ses.kill:
			return nil
		default:
		}
		if !graph.Next(it) {
			break
		}
		output = append(output, ses.ts.NameOf(it.Result()))
		count++
		if limit >= 0 && count >= limit {
			break
		}
	}
	it.Close()
	return output
}

func runIteratorWithCallback(it graph.Iterator, ses *Session, callback otto.Value, this otto.FunctionCall, limit int) {
	count := 0
	it, _ = it.Optimize()
	for {
		select {
		case <-ses.kill:
			return
		default:
		}
		if !graph.Next(it) {
			break
		}
		tags := make(map[string]graph.Value)
		it.TagResults(tags)
		val, _ := this.Otto.ToValue(tagsToValueMap(tags, ses))
		val, _ = callback.Call(this.This, val)
		count++
		if limit >= 0 && count >= limit {
			break
		}
<<<<<<< HEAD
		for it.NextPath() == true {
			if ses.doHalt {
=======
		for it.NextResult() == true {
			select {
			case <-ses.kill:
>>>>>>> b74cb142
				return
			default:
			}
			tags := make(map[string]graph.Value)
			it.TagResults(tags)
			val, _ := this.Otto.ToValue(tagsToValueMap(tags, ses))
			val, _ = callback.Call(this.This, val)
			count++
			if limit >= 0 && count >= limit {
				break
			}
		}
	}
	it.Close()
}

func runIteratorOnSession(it graph.Iterator, ses *Session) {
	if ses.wantShape {
		iterator.OutputQueryShapeForIterator(it, ses.ts, ses.shape)
		return
	}
	it, _ = it.Optimize()
	glog.V(2).Infoln(it.DebugString(0))
	for {
		select {
		case <-ses.kill:
			return
		default:
		}
		if !graph.Next(it) {
			break
		}
		tags := make(map[string]graph.Value)
		it.TagResults(tags)
		if !ses.SendResult(&Result{actualResults: &tags}) {
			break
		}
<<<<<<< HEAD
		for it.NextPath() == true {
			if ses.doHalt {
=======
		for it.NextResult() == true {
			select {
			case <-ses.kill:
>>>>>>> b74cb142
				return
			default:
			}
			tags := make(map[string]graph.Value)
			it.TagResults(tags)
			if !ses.SendResult(&Result{actualResults: &tags}) {
				break
			}
		}
	}
	it.Close()
}<|MERGE_RESOLUTION|>--- conflicted
+++ resolved
@@ -163,14 +163,9 @@
 		if limit >= 0 && count >= limit {
 			break
 		}
-<<<<<<< HEAD
-		for it.NextPath() == true {
-			if ses.doHalt {
-=======
-		for it.NextResult() == true {
+		for it.NextPath() {
 			select {
 			case <-ses.kill:
->>>>>>> b74cb142
 				return nil
 			default:
 			}
@@ -230,14 +225,9 @@
 		if limit >= 0 && count >= limit {
 			break
 		}
-<<<<<<< HEAD
-		for it.NextPath() == true {
-			if ses.doHalt {
-=======
-		for it.NextResult() == true {
+		for it.NextPath() {
 			select {
 			case <-ses.kill:
->>>>>>> b74cb142
 				return
 			default:
 			}
@@ -275,14 +265,9 @@
 		if !ses.SendResult(&Result{actualResults: &tags}) {
 			break
 		}
-<<<<<<< HEAD
-		for it.NextPath() == true {
-			if ses.doHalt {
-=======
-		for it.NextResult() == true {
+		for it.NextPath() {
 			select {
 			case <-ses.kill:
->>>>>>> b74cb142
 				return
 			default:
 			}
