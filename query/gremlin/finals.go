--- conflicted
+++ resolved
@@ -145,25 +145,12 @@
 
 func (wk *worker) runIteratorToArray(it graph.Iterator, limit int) []map[string]string {
 	output := make([]map[string]string, 0)
-<<<<<<< HEAD
 	n := 0
-=======
-	count := 0
->>>>>>> a9904202
 	newIt, changed := it.Optimize()
 	if changed {
 		it.Close()
 		it = newIt
 	}
-<<<<<<< HEAD
-=======
-	newIt, changed = ses.ts.OptimizeIterator(it)
-	if changed {
-		it.Close()
-		it = newIt
-	}
-
->>>>>>> a9904202
 	for {
 		select {
 		case <-wk.kill:
